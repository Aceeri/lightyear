use crate::protocol::Direction;
use crate::protocol::*;
use crate::shared::{color_from_id, shared_config, shared_movement_behaviour};
use crate::{shared, Transports, KEY, PROTOCOL_ID};
use bevy::app::PluginGroupBuilder;
use bevy::prelude::*;
use bevy::utils::Duration;
use lightyear::prelude::client::*;
use lightyear::prelude::*;
use std::net::{Ipv4Addr, SocketAddr};
use std::str::FromStr;

pub struct ClientPluginGroup {
    client_id: ClientId,
    lightyear: ClientPlugin<MyProtocol>,
}

impl ClientPluginGroup {
    pub(crate) fn new(
        client_id: u64,
        client_port: u16,
        server_addr: SocketAddr,
        transport: Transports,
    ) -> ClientPluginGroup {
        let auth = Authentication::Manual {
            server_addr,
            client_id,
            private_key: KEY,
            protocol_id: PROTOCOL_ID,
        };
        let client_addr = SocketAddr::new(Ipv4Addr::UNSPECIFIED.into(), client_port);
        let certificate_digest =
            String::from("6c594425dd0c8664c188a0ad6e641b39ff5f007e5bcfc1e72c7a7f2f38ecf819")
                .replace(":", "");
        let transport_config = match transport {
            #[cfg(not(target_family = "wasm"))]
            Transports::Udp => TransportConfig::UdpSocket(client_addr),
            Transports::WebTransport => TransportConfig::WebTransportClient {
                client_addr,
                server_addr,
                #[cfg(target_family = "wasm")]
                certificate_digest,
            },
        };
        let link_conditioner = LinkConditionerConfig {
            incoming_latency: Duration::from_millis(0),
            incoming_jitter: Duration::from_millis(0),
            incoming_loss: 0.00,
        };
        let io = Io::from_config(
            IoConfig::from_transport(transport_config).with_conditioner(link_conditioner),
        );
        let config = ClientConfig {
<<<<<<< HEAD
            shared: shared_config().clone(),
            prediction: PredictionConfig::default(),
            // we are sending updates every frame (60fps), let's add a delay of 6 network-ticks
=======
            shared: shared_config(),
>>>>>>> 51d81257
            interpolation: InterpolationConfig::default()
                .with_delay(InterpolationDelay::default().with_send_interval_ratio(2.0)),
            ..default()
        };
        let plugin_config = PluginConfig::new(config, io, protocol(), auth);
        ClientPluginGroup {
            client_id,
            lightyear: ClientPlugin::new(plugin_config),
        }
    }
}

impl PluginGroup for ClientPluginGroup {
    fn build(self) -> PluginGroupBuilder {
        PluginGroupBuilder::start::<Self>()
            .add(self.lightyear)
            .add(ExampleClientPlugin {
                client_id: self.client_id,
            })
            .add(shared::SharedPlugin)
    }
}

pub struct ExampleClientPlugin {
    client_id: ClientId,
}

#[derive(Resource)]
pub struct ClientIdResource {
    client_id: ClientId,
}

impl Plugin for ExampleClientPlugin {
    fn build(&self, app: &mut App) {
        app.insert_resource(ClientIdResource {
            client_id: self.client_id,
        });
        app.add_systems(Startup, init);
        app.add_systems(
            FixedUpdate,
            buffer_input.in_set(InputSystemSet::BufferInputs),
        );
        // all actions related-system that can be rolled back should be in FixedUpdateSet::Main
        app.add_systems(
            FixedUpdate,
            (player_movement, delete_player).in_set(FixedUpdateSet::Main),
        );
        app.add_systems(
            Update,
            (
                cursor_movement,
                receive_message,
                send_message,
                spawn_player,
                handle_predicted_spawn,
                handle_interpolated_spawn,
            ),
        );
    }
}

// Startup system for the client
pub(crate) fn init(mut commands: Commands, mut client: ClientMut, plugin: Res<ClientIdResource>) {
    commands.spawn(Camera2dBundle::default());
    commands.spawn(TextBundle::from_section(
        format!("Client {}", plugin.client_id),
        TextStyle {
            font_size: 30.0,
            color: Color::WHITE,
            ..default()
        },
    ));
    // spawn a local cursor which will be replicated to other clients, but remain client-authoritative.
    commands.spawn(CursorBundle::new(
        plugin.client_id,
        Vec2::ZERO,
        color_from_id(plugin.client_id),
    ));
    client.connect();
    // client.set_base_relative_speed(0.001);
}

// System that reads from peripherals and adds inputs to the buffer
pub(crate) fn buffer_input(mut client: ClientMut, keypress: Res<Input<KeyCode>>) {
    let mut direction = Direction {
        up: false,
        down: false,
        left: false,
        right: false,
    };
    if keypress.pressed(KeyCode::W) || keypress.pressed(KeyCode::Up) {
        direction.up = true;
    }
    if keypress.pressed(KeyCode::S) || keypress.pressed(KeyCode::Down) {
        direction.down = true;
    }
    if keypress.pressed(KeyCode::A) || keypress.pressed(KeyCode::Left) {
        direction.left = true;
    }
    if keypress.pressed(KeyCode::D) || keypress.pressed(KeyCode::Right) {
        direction.right = true;
    }
    if !direction.is_none() {
        return client.add_input(Inputs::Direction(direction));
    }
    if keypress.pressed(KeyCode::K) {
        // currently, directions is an enum and we can only add one input per tick
        return client.add_input(Inputs::Delete);
    }
    if keypress.pressed(KeyCode::Space) {
        return client.add_input(Inputs::Spawn);
    }
    return client.add_input(Inputs::None);
}

// The client input only gets applied to predicted entities that we own
// This works because we only predict the user's controlled entity.
// If we were predicting more entities, we would have to only apply movement to the player owned one.
fn player_movement(
    mut position_query: Query<&mut PlayerPosition, With<Predicted>>,
    // InputEvent is a special case: we get an event for every fixed-update system run instead of every frame!
    mut input_reader: EventReader<InputEvent<Inputs>>,
) {
    if <Components as SyncMetadata<PlayerPosition>>::mode() != ComponentSyncMode::Full {
        return;
    }
    for input in input_reader.read() {
        if let Some(input) = input.input() {
            for position in position_query.iter_mut() {
                // NOTE: be careful to directly pass Mut<PlayerPosition>
                // getting a mutable reference triggers change detection, unless you use `as_deref_mut()`
                shared_movement_behaviour(position, input);
            }
        }
    }
}

/// Spawn a player when the space command is pressed
fn spawn_player(
    mut commands: Commands,
    mut input_reader: EventReader<InputEvent<Inputs>>,
    plugin: Res<ClientIdResource>,
    players: Query<&PlayerId, With<PlayerPosition>>,
) {
    // do not spawn a new player if we already have one
    for player_id in players.iter() {
        if player_id.0 == plugin.client_id {
            return;
        }
    }
    for input in input_reader.read() {
        if let Some(input) = input.input() {
            match input {
                Inputs::Spawn => {
                    debug!("got spawn input");
                    commands.spawn((
                        PlayerBundle::new(
                            plugin.client_id,
                            Vec2::ZERO,
                            color_from_id(plugin.client_id),
                        ),
                        // IMPORTANT: this lets the server know that the entity is pre-predicted
                        // when the server replicates this entity; we will get a Confirmed entity which will use this entity
                        // as the Predicted version
                        ShouldBePredicted::default(),
                    ));
                }
                _ => {}
            }
        }
    }
}

/// Delete the predicted player when the space command is pressed
fn delete_player(
    mut commands: Commands,
    mut input_reader: EventReader<InputEvent<Inputs>>,
    plugin: Res<ClientIdResource>,
    players: Query<
        (Entity, &PlayerId),
        (
            With<PlayerPosition>,
            Without<Confirmed>,
            Without<Interpolated>,
        ),
    >,
) {
    for input in input_reader.read() {
        if let Some(input) = input.input() {
            match input {
                Inputs::Delete => {
                    for (entity, player_id) in players.iter() {
                        if player_id.0 == plugin.client_id {
                            if let Some(mut entity_mut) = commands.get_entity(entity) {
                                // we need to use this special function to despawn prediction entity
                                // the reason is that we actually keep the entity around for a while,
                                // in case we need to re-store it for rollback
                                entity_mut.prediction_despawn::<MyProtocol>();
                                debug!("Despawning the predicted/pre-predicted player because we received player action!");
                            }
                        }
                    }
                }
                _ => {}
            }
        }
    }
}

// Adjust the movement of the cursor entity based on the mouse position
fn cursor_movement(
    plugin: Res<ClientIdResource>,
    window_query: Query<&Window>,
    mut cursor_query: Query<(&mut CursorPosition, &PlayerId)>,
) {
    for (mut cursor_position, player_id) in cursor_query.iter_mut() {
        if player_id.0 != plugin.client_id {
            return;
        }
        if let Ok(window) = window_query.get_single() {
            if let Some(mouse_position) = window_relative_mouse_position(window) {
                // only update the cursor if it's changed
                cursor_position.set_if_neq(CursorPosition(mouse_position));
            }
        }
    }
}

// Get the cursor position relative to the window
fn window_relative_mouse_position(window: &Window) -> Option<Vec2> {
    let Some(cursor_pos) = window.cursor_position() else {
        return None;
    };

    Some(Vec2::new(
        cursor_pos.x - (window.width() / 2.0),
        (cursor_pos.y - (window.height() / 2.0)) * -1.0,
    ))
}

// System to receive messages on the client
pub(crate) fn receive_message(mut reader: EventReader<MessageEvent<Message1>>) {
    for event in reader.read() {
        info!("Received message: {:?}", event.message());
    }
}

/// Send messages from server to clients
pub(crate) fn send_message(
    mut client: ResMut<ClientConnectionManager>,
    input: Res<Input<KeyCode>>,
) {
    if input.pressed(KeyCode::M) {
        let message = Message1(5);
        info!("Send message: {:?}", message);
        // the message will be re-broadcasted by the server to all clients
        client
            .send_message_to_target::<Channel1, Message1>(Message1(5), NetworkTarget::All)
            .unwrap_or_else(|e| {
                error!("Failed to send message: {:?}", e);
            });
    }
}

// When the predicted copy of the client-owned entity is spawned, do stuff
// - assign it a different saturation
// - keep track of it in the Global resource
pub(crate) fn handle_predicted_spawn(mut predicted: Query<&mut PlayerColor, Added<Predicted>>) {
    for mut color in predicted.iter_mut() {
        color.0.set_s(0.4);
    }
}

// When the predicted copy of the client-owned entity is spawned, do stuff
// - assign it a different saturation
// - keep track of it in the Global resource
pub(crate) fn handle_interpolated_spawn(
    mut interpolated: Query<&mut PlayerColor, Added<Interpolated>>,
) {
    for mut color in interpolated.iter_mut() {
        color.0.set_s(0.1);
    }
}<|MERGE_RESOLUTION|>--- conflicted
+++ resolved
@@ -51,13 +51,7 @@
             IoConfig::from_transport(transport_config).with_conditioner(link_conditioner),
         );
         let config = ClientConfig {
-<<<<<<< HEAD
-            shared: shared_config().clone(),
-            prediction: PredictionConfig::default(),
-            // we are sending updates every frame (60fps), let's add a delay of 6 network-ticks
-=======
             shared: shared_config(),
->>>>>>> 51d81257
             interpolation: InterpolationConfig::default()
                 .with_delay(InterpolationDelay::default().with_send_interval_ratio(2.0)),
             ..default()
