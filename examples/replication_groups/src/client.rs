--- conflicted
+++ resolved
@@ -54,12 +54,7 @@
             IoConfig::from_transport(transport_config).with_conditioner(link_conditioner),
         );
         let config = ClientConfig {
-<<<<<<< HEAD
-            shared: shared_config().clone(),
-            // we are sending updates every frame (60fps), let's add a delay of 6 network-ticks
-=======
             shared: shared_config(),
->>>>>>> 51d81257
             interpolation: InterpolationConfig {
                 delay: InterpolationDelay::default().with_send_interval_ratio(2.0),
                 // do not do linear interpolation per component, instead we provide our own interpolation logic
