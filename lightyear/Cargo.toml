[package]
name = "lightyear"
version = "0.8.1"
authors = ["Charles Bournhonesque <charlesbour@gmail.com>"]
edition = "2021"
rust-version = "1.65"
description = "Server-client networking library for the Bevy game engine"
readme = "../README.md"
repository = "https://github.com/cBournhonesque/lightyear"
keywords = ["bevy", "multiplayer", "networking", "netcode", "gamedev"]
categories = ["game-development", "network-programming"]
license = "MIT OR Apache-2.0"
exclude = ["/tests"]

[features]
metrics = [
  "dep:metrics",
  "metrics-util",
  "metrics-tracing-context",
  "metrics-exporter-prometheus",
  "dep:tokio",
]
mock_time = ["dep:mock_instant"]
render = ["bevy/bevy_render"]
webtransport = [
  "dep:wtransport",
  "dep:xwt-core",
  "dep:xwt-web-sys",
  "dep:web-sys",
  "dep:tokio",
  "dep:ring",
]
leafwing = ["dep:leafwing-input-manager", "lightyear_macros/leafwing"]
xpbd_2d = ["dep:bevy_xpbd_2d"]
<<<<<<< HEAD
websocket = ["dep:tokio", "dep:tokio-tungstenite", "dep:futures-util", "dep:web-sys", "dep:wasm-bindgen"]
=======
rivet = [
  "dep:serde_json",
  "dep:reqwest",
  "dep:clap",
  "dep:axum",
  "dep:tokio",
  "dep:tower",
]
>>>>>>> e85b262f

[dependencies]
# utils
anyhow = "1.0"
base64 = "0.21.5"
chrono = "0.4.31"
cfg-if = "1.0"
derive_more = "0.99.17"
enum_delegate = "0.2"
enum_dispatch = "0.3"
# used to have the same instant in wasm and native. (maybe can be replaced by bevy_utils in 0.13)
instant = "0.1.12"
governor = "0.6.0"
mock_instant = { version = "0.3.1", optional = true }
nonzero_ext = "0.3.0"
paste = "1.0"
rand = "0.8"
ringbuffer = "0.15"
thiserror = "1.0.50"
seahash = "4.1.0"

# input
leafwing-input-manager = { version = "0.11.2", optional = true }

# physics
bevy_xpbd_2d = { version = "0.3.3", optional = true }

# serialization
bitcode = { version = "0.4.1", package = "bitcode_lightyear_patch", path = "../vendor/bitcode", features = [
  "serde",
] }
bytes = { version = "1.5", features = ["serde"] }
self_cell = "1.0"
serde = { version = "1.0.193", features = ["derive"] }

# netcode
chacha20poly1305 = { version = "0.10", features = ["std"] }
byteorder = "1.5.0"

# derive
lightyear_macros = { version = "0.8.1", path = "../macros" }

# tracing
tracing = "0.1.40"
tracing-log = "0.1.3"
tracing-subscriber = { version = "0.3.17", features = [
  "registry",
  "env-filter",
] }

# server
crossbeam-channel = { version = "0.5.8", features = [] }

# metrics
metrics = { version = "0.22", optional = true }
metrics-util = { version = "0.15", optional = true }
metrics-tracing-context = { version = "0.15", optional = true }
metrics-exporter-prometheus = { version = "0.13.0", optional = true, default-features = false, features = [
  "http-listener",
] }

# bevy
bevy = { version = "0.12", default-features = false }

<<<<<<< HEAD
# WebTransport
=======
# rivet
serde_json = { version = "1.0.108", optional = true }
reqwest = { version = "0.11.23", features = [
  "blocking",
  "json",
], optional = true }
clap = { version = "4.4.18", features = ["derive"], optional = true }
axum = { version = "0.7.1", optional = true }
tower = { version = "0.4.13", optional = true }
axum-macros = "0.4.1"

# transport
[target."cfg(not(target_family = \"wasm\"))".dependencies]
>>>>>>> e85b262f
wtransport = { version = "0.1.10", optional = true, features = [
  "self-signed",
  "dangerous-configuration",
] }

# WebSocket
tokio-tungstenite = { version = "0.21.0", optional = true, features = [
  "connect",
  "handshake",
] }
futures-util = { version = "0.3.30", optional = true }

[target."cfg(not(target_family = \"wasm\"))".dependencies]
tokio = { version = "1.34", features = [
  "macros",
  "rt",
  # "rt-multi-thread" is only valid in native.
  "rt-multi-thread",
  "sync",
  "time",
], optional = true }

[target."cfg(target_family = \"wasm\")".dependencies]
console_error_panic_hook = { version = "0.1.7" }
ring = { version = "0.17.7", optional = true }
web-sys = { version = "0.3", optional = true, features = [
  "WebTransport",
  "WebTransportHash",
  "WebTransportOptions",
  "WebTransportBidirectionalStream",
  "WebTransportSendStream",
  "WebTransportReceiveStream",
  "ReadableStreamDefaultReader",
  "WritableStreamDefaultWriter",
  "WebTransportDatagramDuplexStream",

  "WebSocket",
  "CloseEvent",
  "ErrorEvent",
  "MessageEvent",
  "BinaryType",
] }
futures-lite = { version = "2.1.0", optional = true }
getrandom = { version = "0.2.11", features = [
  "js",
] } # feature 'js' is required for wasm
xwt-core = { version = "0.2", optional = true }
xwt-web-sys = { version = "0.3.1", optional = true }
tokio = { version = "1.34", features = [
  "macros",
  "rt",
  "sync",
  "time",
], optional = true }
wasm-bindgen = { version = "0.2.90", optional = true }

[dev-dependencies]
wasm-bindgen-test = "0.3.39"
derive_more = { version = "0.99", features = ["add", "mul"] }
mock_instant = { version = "0.3.1" }
tracing-subscriber = "0.3.17"
bitvec = "1.0"<|MERGE_RESOLUTION|>--- conflicted
+++ resolved
@@ -32,9 +32,6 @@
 ]
 leafwing = ["dep:leafwing-input-manager", "lightyear_macros/leafwing"]
 xpbd_2d = ["dep:bevy_xpbd_2d"]
-<<<<<<< HEAD
-websocket = ["dep:tokio", "dep:tokio-tungstenite", "dep:futures-util", "dep:web-sys", "dep:wasm-bindgen"]
-=======
 rivet = [
   "dep:serde_json",
   "dep:reqwest",
@@ -43,7 +40,7 @@
   "dep:tokio",
   "dep:tower",
 ]
->>>>>>> e85b262f
+websocket = ["dep:tokio", "dep:tokio-tungstenite", "dep:futures-util", "dep:web-sys", "dep:wasm-bindgen"]
 
 [dependencies]
 # utils
@@ -108,9 +105,6 @@
 # bevy
 bevy = { version = "0.12", default-features = false }
 
-<<<<<<< HEAD
-# WebTransport
-=======
 # rivet
 serde_json = { version = "1.0.108", optional = true }
 reqwest = { version = "0.11.23", features = [
@@ -122,14 +116,6 @@
 tower = { version = "0.4.13", optional = true }
 axum-macros = "0.4.1"
 
-# transport
-[target."cfg(not(target_family = \"wasm\"))".dependencies]
->>>>>>> e85b262f
-wtransport = { version = "0.1.10", optional = true, features = [
-  "self-signed",
-  "dangerous-configuration",
-] }
-
 # WebSocket
 tokio-tungstenite = { version = "0.21.0", optional = true, features = [
   "connect",
@@ -137,14 +123,19 @@
 ] }
 futures-util = { version = "0.3.30", optional = true }
 
+# transport
 [target."cfg(not(target_family = \"wasm\"))".dependencies]
+wtransport = { version = "0.1.10", optional = true, features = [
+    "self-signed",
+    "dangerous-configuration",
+] }
 tokio = { version = "1.34", features = [
-  "macros",
-  "rt",
-  # "rt-multi-thread" is only valid in native.
-  "rt-multi-thread",
-  "sync",
-  "time",
+    "macros",
+    "rt",
+    # "rt-multi-thread" is only valid in native.
+    "rt-multi-thread",
+    "sync",
+    "time",
 ], optional = true }
 
 [target."cfg(target_family = \"wasm\")".dependencies]
