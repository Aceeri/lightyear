--- conflicted
+++ resolved
@@ -1,11 +1,5 @@
-<<<<<<< HEAD
-//! Wrapper around [`crate::connection::Connection`] that adds client-specific functionality
-
+//! Specify how a Client sends/receives messages with a Server
 use bevy::utils::Duration;
-=======
-//! Specify how a Client sends/receives messages with a Server
-use std::time::Duration;
->>>>>>> f4342a29
 
 use anyhow::Result;
 use bevy::ecs::component::Tick as BevyTick;
