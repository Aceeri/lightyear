--- conflicted
+++ resolved
@@ -95,12 +95,7 @@
                 send_interval: config.server_config.shared.server_send_interval,
             })
             // RESOURCES //
-<<<<<<< HEAD
-            .insert_resource(config.server_config)
-=======
             .insert_resource(config.server_config.clone())
-            .insert_resource(config.io)
->>>>>>> fe35ed44
             .insert_resource(netserver)
             .insert_resource(ConnectionManager::<P>::new(
                 config.protocol.channel_registry().clone(),
