--- conflicted
+++ resolved
@@ -9,7 +9,6 @@
 use std::net::{IpAddr, SocketAddr};
 
 use crate::_reexport::ComponentBehaviour;
-use crate::prelude::TransportConfig::WebSocketClient;
 #[cfg(feature = "metrics")]
 use metrics;
 use tracing::info;
@@ -33,18 +32,10 @@
 #[cfg(feature = "webtransport")]
 use crate::transport::webtransport::client::WebTransportClientSocket;
 
-<<<<<<< HEAD
 #[cfg(feature = "websocket")]
 use crate::transport::websocket::client::WebSocketClientSocket;
 #[cfg(feature = "websocket")]
 use crate::transport::websocket::server::WebSocketServerSocket;
-=======
-// #[derive(Clone)]
-// pub struct IoConfig {
-//     transport: TransportConfig,
-//     conditioner: Option<LinkConditionerConfig>,
-// }
->>>>>>> e85b262f
 
 #[derive(Clone)]
 pub enum TransportConfig {
@@ -121,18 +112,14 @@
                 Io::new(addr, sender, receiver)
             }
             #[cfg(feature = "websocket")]
-            WebSocketClient {
-                server_addr: SocketAddr,
-            } => {
+            TransportConfig::WebSocketClient { server_addr } => {
                 let transport = WebSocketClientSocket::new(server_addr);
                 let addr = transport.local_addr();
                 let (sender, receiver) = transport.listen();
                 Io::new(addr, sender, receiver)
             }
             #[cfg(all(feature = "websocket", not(target_family = "wasm")))]
-            WebSocketServer {
-                server_addr: SocketAddr,
-            } => {
+            TransportConfig::WebSocketServer { server_addr } => {
                 let transport = WebSocketServerSocket::new(server_addr);
                 let addr = transport.local_addr();
                 let (sender, receiver) = transport.listen();
